{
  "name": "react-native-rename",
  "version": "3.2.12",
  "description": "Rename react-native app with just one command",
  "main": "lib/index.js",
  "scripts": {
    "test": "jest",
    "dev": "esbuild src/index.js --platform=node --bundle --outdir=lib --external:shelljs --watch",
    "build": "esbuild src/index.js --platform=node --bundle --outdir=lib --external:shelljs --minify --analyze",
    "prepublish": "npm run build",
    "relink": "npm unlink react-native-rename && npm run prepublish && npm link",
    "format": "prettier --write 'src/*.{js,jsx}'",
    "lint": "eslint 'src/*.{js,jsx}'"
  },
  "husky": {
    "hooks": {
      "pre-commit": "lint-staged"
    }
  },
  "lint-staged": {
    "**/*.js": [
      "npm run format",
      "npm run lint --fix"
    ]
  },
  "repository": {
    "type": "git",
    "url": "git+https://github.com/junedomingo/react-native-rename.git"
  },
  "keywords": [
    "react-native",
    "ios",
    "android",
    "rename",
    "renamer",
    "react",
    "space"
  ],
  "author": {
    "email": "junedomingo@gmail.com",
    "name": "June Domingo"
  },
  "license": "MIT",
  "bin": {
    "react-native-rename": "lib/index.js"
  },
  "bugs": {
    "url": "https://github.com/junedomingo/react-native-rename/issues"
  },
  "homepage": "https://github.com/junedomingo/react-native-rename#readme",
  "devDependencies": {
<<<<<<< HEAD
    "esbuild": "^0.17.19",
=======
    "esbuild": "^0.18.0",
>>>>>>> 31f779e9
    "eslint": "^8.38.0",
    "eslint-config-prettier": "^8.8.0",
    "eslint-plugin-prettier": "^4.2.1",
    "husky": "^8.0.3",
    "jest": "^29.5.0",
    "lint-staged": "^13.2.1",
    "prettier": "^2.8.8"
  },
  "dependencies": {
    "chalk": "^5.2.0",
    "cheerio": "^1.0.0-rc.12",
    "commander": "^10.0.1",
    "dotenv": "^16.0.3",
    "globby": "^13.1.4",
    "html-entities": "^2.3.3",
    "normalize-path": "^3.0.0",
    "replace-in-file": "^6.3.5",
    "shelljs": "^0.8.5",
    "update-check": "^1.5.4"
  }
}<|MERGE_RESOLUTION|>--- conflicted
+++ resolved
@@ -49,11 +49,7 @@
   },
   "homepage": "https://github.com/junedomingo/react-native-rename#readme",
   "devDependencies": {
-<<<<<<< HEAD
-    "esbuild": "^0.17.19",
-=======
     "esbuild": "^0.18.0",
->>>>>>> 31f779e9
     "eslint": "^8.38.0",
     "eslint-config-prettier": "^8.8.0",
     "eslint-plugin-prettier": "^4.2.1",
